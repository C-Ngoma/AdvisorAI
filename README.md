<<<<<<< HEAD
=======
# AdvisorAI

AI-powered career advisory platform with deep learning resume parsing and job matching.

## Features

### 🤖 Deep Learning Resume Matcher (New!)
Advanced resume parsing and job matching using transformer embeddings and deep learning.

- **Resume Parser**: Extracts skills, experience, and education from resume text
- **Deep Learning Embeddings**: Uses transformer models (with TF-IDF fallback)
- **Intelligent Job Matching**: Semantic similarity-based candidate-job matching
- **Web API**: RESTful endpoints for integration
- **Filtering & Ranking**: Advanced filtering by salary, experience, industry, etc.

### 📊 Traditional Skill Matcher
TF-IDF based skill matching for baseline comparisons.

## Quick Start

### 1. Install Dependencies
```bash
pip install pandas scikit-learn flask sentence-transformers torch
```

### 2. Basic Usage
```python
from src.deep_resume_matcher import DeepResumeMatcherAPI

# Initialize the API
api = DeepResumeMatcherAPI()

# Match resume text to jobs
result = api.match_resume_text("""
John Doe - Software Engineer
Experience: 3 years
Skills: Python, machine learning, AWS, Docker
Education: Master's degree
""", top_k=5)

print(f"Found {result['total_matches']} matches!")
```

### 3. Web API Demo
```bash
# Start the web server
python src/web/deep_matcher_api.py

# Visit http://localhost:5000 for interactive demo
```

### 4. Run Demo
```bash
# Comprehensive demo with examples
python demo_deep_matcher.py
```

### 5. Run Tests
```bash
python tests/test_deep_resume_matcher.py
```

## API Endpoints

### POST `/match/resume`
Match resume text to relevant jobs.

**Request:**
```json
{
  "resume_text": "John Doe - Software Engineer...",
  "top_k": 5,
  "filters": {
    "max_years_experience": 5,
    "min_salary_usd": 60000
  }
}
```

**Response:**
```json
{
  "success": true,
  "candidate_info": {
    "skills": ["python", "machine learning", "aws"],
    "experience_years": 3,
    "education_level": "Master"
  },
  "matches": [
    {
      "job_id": "AI00123",
      "job_title": "Senior Python Developer",
      "confidence_score": 89.5,
      "salary_usd": 85000,
      "required_skills": "Python, Flask, AWS, Docker",
      "match_reasons": ["Matching skills: python, aws", "Experience requirement met"]
    }
  ],
  "total_matches": 5
}
```

### POST `/match/candidate`
Match structured candidate data to jobs.

### GET `/health`
Health check endpoint.

### GET `/stats`
System statistics and dataset information.

## Architecture

```
src/
├── deep_resume_matcher.py     # Main deep learning module
│   ├── ResumeParser           # Extract structured data from text
│   ├── EmbeddingModel         # Generate semantic embeddings
│   ├── JobMatcher             # Match candidates to jobs
│   └── DeepResumeMatcherAPI   # Complete API wrapper
├── skill_matcher.py           # Traditional TF-IDF matcher
└── web/
    └── deep_matcher_api.py    # Flask web API

tests/
└── test_deep_resume_matcher.py   # Comprehensive test suite

datacollection/
└── ai_job_dataset_cleaned.csv    # AI job dataset (15,000 jobs)
```

## Key Features

### 🧠 Intelligent Resume Parsing
- **Skill Extraction**: Recognizes 60+ technical skills across categories
- **Experience Detection**: Extracts years of experience from various formats
- **Education Parsing**: Identifies education levels (Associate, Bachelor, Master, PhD)
- **Flexible Input**: Handles raw text or structured data

### 🔍 Advanced Job Matching
- **Semantic Similarity**: Uses transformer embeddings for deep understanding
- **Multiple Algorithms**: Transformer models with TF-IDF fallback
- **Confidence Scoring**: Provides match confidence percentages
- **Match Explanations**: Shows why jobs match candidates

### 🎯 Smart Filtering
- **Experience Level**: Filter by years of experience
- **Salary Range**: Set minimum salary requirements  
- **Industry Focus**: Filter by specific industries
- **Custom Filters**: Extensible filtering system

### 📈 Performance
- **15,000+ Jobs**: Large-scale job dataset
- **Fast Matching**: Optimized for real-time performance
- **Scalable**: Batch processing and caching support
- **Robust**: Handles errors gracefully with fallbacks

## Examples

### Resume Text Matching
```python
# Example with filtering
result = api.match_resume_text(
    resume_text="""
    Data Scientist with 4 years experience.
    Skills: Python, TensorFlow, SQL, AWS, Tableau
    PhD in Statistics from MIT
    """,
    top_k=3,
    filters={
        'min_salary_usd': 80000,
        'max_years_experience': 6
    }
)
```

### Structured Candidate Matching
```python
candidate_data = {
    'skills': ['Java', 'Spring', 'Microservices', 'Kubernetes'],
    'experience_years': 5,
    'education_level': 'Master',
    'skills_text': 'java spring microservices kubernetes'
}

result = api.match_candidate_data(candidate_data, top_k=10)
```

## Dataset

The system uses `datacollection/ai_job_dataset_cleaned.csv` containing:
- **15,000 AI/Tech jobs** with detailed information
- **Skills, salary, experience** requirements
- **Company and industry** information
- **Geographic and remote work** data

## Integration

### With Existing AdvisorAI Backend
```python
# Import and integrate
from src.deep_resume_matcher import DeepResumeMatcherAPI

# Initialize in your application
matcher = DeepResumeMatcherAPI()

# Use in your existing workflows
def process_candidate_application(resume_text, filters=None):
    matches = matcher.match_resume_text(resume_text, filters=filters)
    return matches['matches']
```

### Web Integration
The Flask API provides RESTful endpoints that can be integrated with any web frontend or mobile application.

## Development

### Adding New Skills
Update `skill_patterns` in `ResumeParser` class:
```python
self.skill_patterns = {
    'programming': ['python', 'java', 'new_language'],
    'new_category': ['skill1', 'skill2', 'skill3']
}
```

### Custom Embedding Models
```python
# Use different transformer model
api = DeepResumeMatcherAPI()
api.job_matcher.embedding_model = EmbeddingModel('your-model-name')
```

### Extending Filters
Add custom filters in `JobMatcher._apply_filters()` method.

## Performance Notes

- **Transformer Models**: Require internet connection for first-time download
- **Offline Mode**: Automatically falls back to TF-IDF when transformers unavailable  
- **Memory Usage**: ~500MB for transformer models, ~50MB for TF-IDF fallback
- **Speed**: ~100ms per query with transformers, ~10ms with TF-IDF

## Contributing

1. Add new features to appropriate classes
2. Update tests in `tests/test_deep_resume_matcher.py`
3. Run tests: `python tests/test_deep_resume_matcher.py`
4. Update documentation

## License

MIT License - see LICENSE file for details.
>>>>>>> 93a1e01e
<|MERGE_RESOLUTION|>--- conflicted
+++ resolved
@@ -1,5 +1,61 @@
-<<<<<<< HEAD
-=======
+# AdvisorAI
+
+AI-powered career advisory platform with deep learning resume parsing and job matching.
+
+## Features
+
+### 🤖 Deep Learning Resume Matcher (New!)
+Advanced resume parsing and job matching using transformer embeddings and deep learning.
+
+- **Resume Parser**: Extracts skills, experience, and education from resume text
+- **Deep Learning Embeddings**: Uses transformer models (with TF-IDF fallback)
+- **Intelligent Job Matching**: Semantic similarity-based candidate-job matching
+- **Web API**: RESTful endpoints for integration
+- **Filtering & Ranking**: Advanced filtering by salary, experience, industry, etc.
+
+### 📊 Traditional Skill Matcher
+TF-IDF based skill matching for baseline comparisons.
+
+## Quick Start
+
+### 1. Install Dependencies
+```bash
+pip install pandas scikit-learn flask sentence-transformers torch
+```
+
+### 2. Basic Usage
+```python
+from src.deep_resume_matcher import DeepResumeMatcherAPI
+
+# Initialize the API
+api = DeepResumeMatcherAPI()
+
+# Match resume text to jobs
+result = api.match_resume_text("""
+John Doe - Software Engineer
+Experience: 3 years
+Skills: Python, machine learning, AWS, Docker
+Education: Master's degree
+""", top_k=5)
+
+print(f"Found {result['total_matches']} matches!")
+```
+
+### 3. Web API Demo
+```bash
+# Start the web server
+python src/web/deep_matcher_api.py
+
+# Visit http://localhost:5000 for interactive demo
+```
+
+### 4. Run Demo
+```bash
+# Comprehensive demo with examples
+python demo_deep_matcher.py
+```
+
+### 5. Run Tests
 # AdvisorAI
 
 AI-powered career advisory platform with deep learning resume parsing and job matching.
@@ -253,4 +309,3 @@
 ## License
 
 MIT License - see LICENSE file for details.
->>>>>>> 93a1e01e
